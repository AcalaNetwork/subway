--- conflicted
+++ resolved
@@ -38,9 +38,7 @@
 pub struct Client {
     sender: tokio::sync::mpsc::Sender<Message>,
     rotation_notify: Arc<Notify>,
-<<<<<<< HEAD
     retries: u32,
-=======
     background_task: tokio::task::JoinHandle<()>,
 }
 
@@ -48,7 +46,6 @@
     fn drop(&mut self) {
         self.background_task.abort();
     }
->>>>>>> 6164b6be
 }
 
 #[derive(Deserialize, Debug)]
@@ -117,13 +114,7 @@
         let rotation_notify = Arc::new(Notify::new());
         let rotation_notify_bg = rotation_notify.clone();
 
-<<<<<<< HEAD
-        tokio::spawn(async move {
-=======
         let background_task = tokio::spawn(async move {
-            let tx = tx2;
-
->>>>>>> 6164b6be
             let connect_backoff_counter = Arc::new(AtomicU32::new(0));
             let request_backoff_counter = Arc::new(AtomicU32::new(0));
 
@@ -349,11 +340,8 @@
         Ok(Self {
             sender: message_tx,
             rotation_notify,
-<<<<<<< HEAD
             retries: retries.unwrap_or(3),
-=======
             background_task,
->>>>>>> 6164b6be
         })
     }
 
