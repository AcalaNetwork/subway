--- conflicted
+++ resolved
@@ -140,10 +140,8 @@
                             let ws2 = ws.clone();
 
                             tracing::info!("Endpoint connected");
-<<<<<<< HEAD
+
                             connect_backoff_counter.store(0, std::sync::atomic::Ordering::Relaxed);
-=======
->>>>>>> 28ec7a11
 
                             tokio::spawn(async move {
                                 ws2.on_disconnect().await;
