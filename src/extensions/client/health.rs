--- conflicted
+++ resolved
@@ -74,13 +74,8 @@
             jsonrpsee::core::client::Error::Call(_) => {
                 // NOT SERVER ERROR
             }
-<<<<<<< HEAD
             jsonrpsee::core::client::Error::RequestTimeout => {
-                tracing::warn!("Endpoint {:?} request timeout", self.url);
-=======
-            jsonrpsee::core::Error::RequestTimeout => {
                 tracing::warn!("{:?} request timeout", self.url);
->>>>>>> 5ea108b8
                 self.update(Event::RequestTimeout);
             }
             _ => {
