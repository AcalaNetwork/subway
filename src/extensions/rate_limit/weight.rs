--- conflicted
+++ resolved
@@ -3,11 +3,7 @@
 use std::sync::Arc;
 
 #[derive(Clone, Debug, Default)]
-<<<<<<< HEAD
-pub struct MethodWeights(pub(crate) BTreeMap<String, u32>);
-=======
-pub struct MethodWeights(Arc<BTreeMap<String, u32>>);
->>>>>>> ac19fefb
+pub struct MethodWeights(pub(crate) Arc<BTreeMap<String, u32>>);
 
 impl MethodWeights {
     pub fn get(&self, method: &str) -> u32 {
