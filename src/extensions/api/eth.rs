--- conflicted
+++ resolved
@@ -144,24 +144,12 @@
                         .subscribe("eth_subscribe", ["newFinalizedHeads".into()].into(), "eth_unsubscribe")
                         .await?;
 
-<<<<<<< HEAD
                     loop {
                         tokio::select! {
                             val = sub.next() => {
                                 if let Some(Ok(val)) = val {
                                     let number = super::get_number(&val)?;
                                     let hash = super::get_hash(&val)?;
-=======
-                    while let Some(Ok(val)) = sub.next().await {
-                        let number = super::get_number(&val)?;
-                        let hash = super::get_hash(&val)?;
-
-                        if let Err(e) = super::validate_new_head(&finalized_head_tx, number, &hash) {
-                            tracing::error!("Error in background task: {e}");
-                            client.rotate_endpoint().await.expect("Failed to rotate endpoint");
-                            break;
-                        }
->>>>>>> e7f9778c
 
                                     if let Err(e) = super::validate_new_head(&finalized_head_tx, number, &hash)
                                     {
