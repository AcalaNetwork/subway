--- conflicted
+++ resolved
@@ -10,7 +10,6 @@
     config: String,
 }
 
-<<<<<<< HEAD
 #[derive(Copy, Clone, Deserialize, Debug)]
 #[serde(rename_all = "snake_case")]
 pub enum EthFinalization {
@@ -19,15 +18,6 @@
     // Latest block is treated as final
     #[serde(other)]
     Latest,
-=======
-#[derive(Deserialize, Debug)]
-pub struct Config {
-    pub endpoints: Vec<String>,
-    pub stale_timeout_seconds: u64,
-    pub merge_subscription_keep_alive_seconds: Option<u64>,
-    pub server: ServerConfig,
-    pub rpcs: RpcDefinitions,
->>>>>>> f1351f7a
 }
 
 #[derive(Deserialize, Debug)]
@@ -90,6 +80,7 @@
 pub struct Config {
     pub endpoints: Vec<String>,
     pub stale_timeout_seconds: u64,
+    pub merge_subscription_keep_alive_seconds: Option<u64>,
     pub eth_rpc: bool,
     pub eth_finalization: EthFinalization,
     pub server: ServerConfig,
